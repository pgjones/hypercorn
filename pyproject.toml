--- conflicted
+++ resolved
@@ -28,11 +28,7 @@
 [tool.poetry.dependencies]
 python = ">=3.8"
 aioquic = { version = ">= 0.9.0, < 1.0", optional = true }
-<<<<<<< HEAD
-exceptiongroup = { version = ">= 1.0.0rc9", python = "<3.11", optional = true }
-=======
 exceptiongroup = ">= 1.1.0"
->>>>>>> 3fbd5f24
 h11 = "*"
 h2 = ">=3.1.0"
 priority = "*"
