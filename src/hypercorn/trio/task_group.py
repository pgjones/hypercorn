--- conflicted
+++ resolved
@@ -26,24 +26,9 @@
         await app(scope, receive, send, sync_spawn, call_soon)
     except trio.Cancelled:
         raise
-<<<<<<< HEAD
-    except (trio.MultiError, BaseExceptionGroup) as error:
-        if isinstance(error, BaseExceptionGroup):
-            # As of Trio 0.22.0, MultiError is now a subclass of BaseExceptionGroup. So this code
-            # path will correctly handle both MultiError and BaseExceptionGroup.
-            errors = error.split(trio.Cancelled)[1]
-        else:
-            # On older versions of Trio, MultiError is not a subclass of BaseExceptionGroup, so we
-            # fall back to trio.MultiError.filter().
-            errors = trio.MultiError.filter(
-                lambda exc: None if isinstance(exc, trio.Cancelled) else exc, root_exc=error
-            )
-        if errors is not None:
-=======
     except BaseExceptionGroup as error:
         _, other_errors = error.split(trio.Cancelled)
         if other_errors is not None:
->>>>>>> 3fbd5f24
             await config.log.exception("Error in ASGI Framework")
             await send(None)
         else:
