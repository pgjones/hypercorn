--- conflicted
+++ resolved
@@ -5,7 +5,6 @@
 from multiprocessing.synchronize import Event as EventType
 from random import randint
 from typing import Awaitable, Callable, Optional
-import exceptiongroup
 
 import trio
 
@@ -84,23 +83,6 @@
 
             task_status.started(binds)
             try:
-<<<<<<< HEAD
-                with exceptiongroup.catch({(ShutdownError, KeyboardInterrupt): lambda grp: None}):
-                    async with trio.open_nursery() as nursery:
-                        if shutdown_trigger is not None:
-                            nursery.start_soon(raise_shutdown, shutdown_trigger)
-
-                        nursery.start_soon(
-                            partial(
-                                trio.serve_listeners,
-                                partial(TCPServer, app, config, context),
-                                listeners,
-                                handler_nursery=server_nursery,
-                            ),
-                        )
-
-                        await trio.sleep_forever()
-=======
                 async with trio.open_nursery(strict_exception_groups=True) as nursery:
                     if shutdown_trigger is not None:
                         nursery.start_soon(raise_shutdown, shutdown_trigger)
@@ -120,7 +102,6 @@
                 _, other_errors = error.split((ShutdownError, KeyboardInterrupt))
                 if other_errors is not None:
                     raise other_errors
->>>>>>> 3fbd5f24
             finally:
                 await context.terminated.set()
                 server_nursery.cancel_scope.deadline = trio.current_time() + config.graceful_timeout
